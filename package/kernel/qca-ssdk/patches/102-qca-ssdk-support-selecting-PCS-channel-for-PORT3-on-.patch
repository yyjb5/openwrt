From 0116bb7359bd99c09bcad1b2051652cd1a04be3f Mon Sep 17 00:00:00 2001
From: Mantas Pucka <mantas@8devices.com>
Date: Mon, 12 Feb 2024 14:23:04 +0200
Subject: [PATCH] qca-ssdk: support selecting PCS channel for PORT3 on IPQ6018

When QCA8072 is used in PSGMII mode with IPQ6018, PCS used for second
PHY port would overlap with one used by SGMII+ port. SoC has register
to select different PCS in such case.

Original code used PHY_ID for this decision, which also had other
issues, but is no longer viable since we moved to upstream QCA807x
driver.

Introduce DT property port3_pcs_channel to allow describing this in DT.
Default value is <2>, and for some QCA8072 designs <4> would be needed.

Signed-off-by: Mantas Pucka <mantas@8devices.com>
---
 include/init/ssdk_dts.h            |  2 ++
 src/adpt/cppe/adpt_cppe_portctrl.c |  4 ++--
 src/adpt/hppe/adpt_hppe_uniphy.c   |  7 +------
 src/init/ssdk_dts.c                | 27 +++++++++++++++++++++++++++
 4 files changed, 32 insertions(+), 8 deletions(-)

--- a/include/init/ssdk_dts.h
+++ b/include/init/ssdk_dts.h
@@ -99,6 +99,7 @@ typedef struct
 	a_uint32_t emu_chip_ver; /*only valid when is_emulation is true*/
 	a_uint32_t clk_mode;
 	a_uint32_t pcie_hw_base;
+	a_uint32_t port3_pcs_channel;
 } ssdk_dt_cfg;
 
 #define SSDK_MAX_NR_ETH 6
<<<<<<< HEAD
@@ -160,6 +161,7 @@ a_uint32_t ssdk_device_id_get(a_uint32_t
=======
@@ -162,6 +163,7 @@ a_uint32_t ssdk_device_id_get(a_uint32_t
>>>>>>> 5b1d6d46
 struct device_node *ssdk_dts_node_get(a_uint32_t dev_id);
 struct clk *ssdk_dts_essclk_get(a_uint32_t dev_id);
 struct clk *ssdk_dts_cmnclk_get(a_uint32_t dev_id);
+a_uint32_t ssdk_dts_port3_pcs_channel_get(a_uint32_t dev_id);
 
 int ssdk_switch_device_num_init(void);
 void ssdk_switch_device_num_exit(void);
--- a/src/adpt/cppe/adpt_cppe_portctrl.c
+++ b/src/adpt/cppe/adpt_cppe_portctrl.c
@@ -33,6 +33,7 @@
 #include "hsl_phy.h"
 #include "hsl_port_prop.h"
 #include "hppe_init.h"
+#include "ssdk_dts.h"
 #include "adpt.h"
 #include "adpt_hppe.h"
 #include "adpt_cppe_portctrl.h"
@@ -60,8 +61,7 @@ _adpt_cppe_port_mux_mac_set(a_uint32_t d
 		case SSDK_PHYSICAL_PORT3:
 		case SSDK_PHYSICAL_PORT4:
 			if (mode0 == PORT_WRAPPER_PSGMII) {
-				if (hsl_port_phyid_get(dev_id,
-					SSDK_PHYSICAL_PORT3) == MALIBU2PORT_PHY) {
+				if (ssdk_dts_port3_pcs_channel_get(dev_id) == 4) {
 					cppe_port_mux_ctrl.bf.port3_pcs_sel =
 						CPPE_PORT3_PCS_SEL_PCS0_CHANNEL4;
 					cppe_port_mux_ctrl.bf.port4_pcs_sel =
--- a/src/adpt/hppe/adpt_hppe_uniphy.c
+++ b/src/adpt/hppe/adpt_hppe_uniphy.c
<<<<<<< HEAD
@@ -1152,9 +1152,6 @@ __adpt_hppe_uniphy_psgmii_mode_set(a_uin
=======
@@ -1122,9 +1122,6 @@ __adpt_hppe_uniphy_psgmii_mode_set(a_uin
>>>>>>> 5b1d6d46
 {
 	a_uint32_t i;
 	sw_error_t rv = SW_OK;
-#if defined(CPPE)
-	a_uint32_t phy_type = 0;
-#endif
 
 	union uniphy_mode_ctrl_u uniphy_mode_ctrl;
 
<<<<<<< HEAD
@@ -1164,9 +1161,7 @@ __adpt_hppe_uniphy_psgmii_mode_set(a_uin
=======
@@ -1134,9 +1131,7 @@ __adpt_hppe_uniphy_psgmii_mode_set(a_uin
>>>>>>> 5b1d6d46
 	SSDK_DEBUG("uniphy %d is psgmii mode\n", uniphy_index);
 #if defined(CPPE)
 	if (adpt_ppe_type_get(dev_id) == CPPE_TYPE) {
-		phy_type = hsl_port_phyid_get(dev_id,
-				SSDK_PHYSICAL_PORT3);
-		if (phy_type == MALIBU2PORT_PHY) {
+		if (ssdk_dts_port3_pcs_channel_get(dev_id) == 4) {
 			SSDK_INFO("cypress uniphy %d is qca8072 psgmii mode\n", uniphy_index);
 			rv = __adpt_cppe_uniphy_mode_set(dev_id, uniphy_index,
 				PORT_WRAPPER_PSGMII);
--- a/src/init/ssdk_dts.c
+++ b/src/init/ssdk_dts.c
@@ -272,6 +272,13 @@ struct clk *ssdk_dts_cmnclk_get(a_uint32
 	return cfg->cmnblk_clk;
 }
 
+a_uint32_t ssdk_dts_port3_pcs_channel_get(a_uint32_t dev_id)
+{
+	ssdk_dt_cfg* cfg = ssdk_dt_global.ssdk_dt_switch_nodes[dev_id];
+
+	return cfg->port3_pcs_channel;
+}
+
 #if defined(CONFIG_OF) && (LINUX_VERSION_CODE >= KERNEL_VERSION(3,14,0))
 static void ssdk_dt_parse_mac_mode(a_uint32_t dev_id,
<<<<<<< HEAD
 		struct device_node *switch_node, ssdk_init_cfg *cfg)
@@ -305,6 +312,25 @@ static void ssdk_dt_parse_mac_mode(a_uin
=======
@@ -306,6 +313,25 @@ static void ssdk_dt_parse_mac_mode(a_uin
>>>>>>> 5b1d6d46
 
 	return;
 }
+
+static void ssdk_dt_parse_port3_pcs_channel(a_uint32_t dev_id,
+		struct device_node *switch_node, ssdk_init_cfg *cfg)
+{
+	const __be32 *port3_pcs_channel;
+	a_uint32_t len = 0;
+
+	port3_pcs_channel = of_get_property(switch_node, "port3_pcs_channel", &len);
+	if (!port3_pcs_channel) {
+		ssdk_dt_global.ssdk_dt_switch_nodes[dev_id]->port3_pcs_channel = 2;
+	}
+	else {
+		ssdk_dt_global.ssdk_dt_switch_nodes[dev_id]->port3_pcs_channel =
+			be32_to_cpup(port3_pcs_channel);
+	}
+
+	return;
+}
+
 #ifdef IN_UNIPHY
 static void ssdk_dt_parse_uniphy(a_uint32_t dev_id)
 {
<<<<<<< HEAD
@@ -1291,6 +1317,7 @@ sw_error_t ssdk_dt_parse(ssdk_init_cfg *
=======
@@ -1292,6 +1318,7 @@ sw_error_t ssdk_dt_parse(ssdk_init_cfg *
>>>>>>> 5b1d6d46
 	rv = ssdk_dt_parse_access_mode(switch_node, ssdk_dt_priv);
 	SW_RTN_ON_ERROR(rv);
 	ssdk_dt_parse_mac_mode(*dev_id, switch_node, cfg);
+	ssdk_dt_parse_port3_pcs_channel(*dev_id, switch_node, cfg);
 	ssdk_dt_parse_mdio(*dev_id, switch_node, cfg);
 	ssdk_dt_parse_port_bmp(*dev_id, switch_node, cfg);
 	ssdk_dt_parse_interrupt(*dev_id, switch_node);<|MERGE_RESOLUTION|>--- conflicted
+++ resolved
@@ -32,11 +32,7 @@
  } ssdk_dt_cfg;
  
  #define SSDK_MAX_NR_ETH 6
-<<<<<<< HEAD
-@@ -160,6 +161,7 @@ a_uint32_t ssdk_device_id_get(a_uint32_t
-=======
 @@ -162,6 +163,7 @@ a_uint32_t ssdk_device_id_get(a_uint32_t
->>>>>>> 5b1d6d46
  struct device_node *ssdk_dts_node_get(a_uint32_t dev_id);
  struct clk *ssdk_dts_essclk_get(a_uint32_t dev_id);
  struct clk *ssdk_dts_cmnclk_get(a_uint32_t dev_id);
@@ -66,11 +62,7 @@
  					cppe_port_mux_ctrl.bf.port4_pcs_sel =
 --- a/src/adpt/hppe/adpt_hppe_uniphy.c
 +++ b/src/adpt/hppe/adpt_hppe_uniphy.c
-<<<<<<< HEAD
-@@ -1152,9 +1152,6 @@ __adpt_hppe_uniphy_psgmii_mode_set(a_uin
-=======
 @@ -1122,9 +1122,6 @@ __adpt_hppe_uniphy_psgmii_mode_set(a_uin
->>>>>>> 5b1d6d46
  {
  	a_uint32_t i;
  	sw_error_t rv = SW_OK;
@@ -80,11 +72,7 @@
  
  	union uniphy_mode_ctrl_u uniphy_mode_ctrl;
  
-<<<<<<< HEAD
-@@ -1164,9 +1161,7 @@ __adpt_hppe_uniphy_psgmii_mode_set(a_uin
-=======
 @@ -1134,9 +1131,7 @@ __adpt_hppe_uniphy_psgmii_mode_set(a_uin
->>>>>>> 5b1d6d46
  	SSDK_DEBUG("uniphy %d is psgmii mode\n", uniphy_index);
  #if defined(CPPE)
  	if (adpt_ppe_type_get(dev_id) == CPPE_TYPE) {
@@ -110,12 +98,7 @@
 +
  #if defined(CONFIG_OF) && (LINUX_VERSION_CODE >= KERNEL_VERSION(3,14,0))
  static void ssdk_dt_parse_mac_mode(a_uint32_t dev_id,
-<<<<<<< HEAD
- 		struct device_node *switch_node, ssdk_init_cfg *cfg)
-@@ -305,6 +312,25 @@ static void ssdk_dt_parse_mac_mode(a_uin
-=======
 @@ -306,6 +313,25 @@ static void ssdk_dt_parse_mac_mode(a_uin
->>>>>>> 5b1d6d46
  
  	return;
  }
@@ -141,11 +124,7 @@
  #ifdef IN_UNIPHY
  static void ssdk_dt_parse_uniphy(a_uint32_t dev_id)
  {
-<<<<<<< HEAD
-@@ -1291,6 +1317,7 @@ sw_error_t ssdk_dt_parse(ssdk_init_cfg *
-=======
 @@ -1292,6 +1318,7 @@ sw_error_t ssdk_dt_parse(ssdk_init_cfg *
->>>>>>> 5b1d6d46
  	rv = ssdk_dt_parse_access_mode(switch_node, ssdk_dt_priv);
  	SW_RTN_ON_ERROR(rv);
  	ssdk_dt_parse_mac_mode(*dev_id, switch_node, cfg);
