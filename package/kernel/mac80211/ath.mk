--- conflicted
+++ resolved
@@ -346,12 +346,8 @@
                	 TARGET_qualcommax_ipq807x_DEVICE_zte_mf269 )
                select ATH11K_MEM_PROFILE_256M if (TARGET_qualcommax_ipq807x_DEVICE_netgear_wax218)
                select NSS_DRV_WIFI_ENABLE
-<<<<<<< HEAD
                select NSS_DRV_WIFI_MESH_ENABLE if PACKAGE_MAC80211_MESH
-               # default y if TARGET_qualcommax
-=======
                default y if TARGET_qualcommax
->>>>>>> 929a86ba
 
        choice
             prompt "Memory Profile"
