--- conflicted
+++ resolved
@@ -312,12 +312,8 @@
   DEPENDS+= +kmod-ath +@DRIVER_11AC_SUPPORT +@DRIVER_11AX_SUPPORT \
   +kmod-crypto-michael-mic +ATH11K_THERMAL:kmod-hwmon-core +ATH11K_THERMAL:kmod-thermal \
   +ATH11K_NSS_SUPPORT:kmod-qca-nss-drv \
-<<<<<<< HEAD
   +@(PACKAGE_MAC80211_MESH&&ATH11K_NSS_SUPPORT):PACKAGE_kmod-qca-nss-drv-wifi-meshmgr \
-  +@(ATH11K_NSS_SUPPORT):NSS_DRV_WIFI_ENABLE \
-=======
   +@(ATH11K_NSS_SUPPORT):NSS_DRV_WIFIOFFLOAD_ENABLE \
->>>>>>> 8fbc1674
   +@(ATH11K_NSS_SUPPORT):NSS_DRV_WIFI_EXT_VDEV_ENABLE
   FILES:=$(PKG_BUILD_DIR)/drivers/soc/qcom/qmi_helpers.ko \
   $(PKG_BUILD_DIR)/drivers/net/wireless/ath/ath11k/ath11k.ko
@@ -351,7 +347,7 @@
                	 TARGET_qualcommax_ipq807x_DEVICE_xiaomi_ax3600 || \
                	 TARGET_qualcommax_ipq807x_DEVICE_zte_mf269 )
                select ATH11K_MEM_PROFILE_256M if (TARGET_qualcommax_ipq807x_DEVICE_netgear_wax218)
-               select NSS_DRV_WIFI_ENABLE
+               select NSS_DRV_WIFIOFFLOAD_ENABLE
                select NSS_DRV_WIFI_MESH_ENABLE if PACKAGE_MAC80211_MESH
                default y if TARGET_qualcommax
 
